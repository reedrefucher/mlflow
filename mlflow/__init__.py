--- conflicted
+++ resolved
@@ -87,12 +87,6 @@
 
 __all__ = ["ActiveRun", "log_param", "log_params", "log_metric", "log_metrics", "set_tag",
            "set_tags", "delete_tag", "log_artifacts", "log_artifact", "active_run", "start_run",
-<<<<<<< HEAD
-           "end_run", "search_runs", "update_artifacts_location", "get_artifact_uri",
-           "set_tracking_uri", "create_experiment", "set_experiment", "delete_experiment",
-           "delete_run", "run", "register_model"]
-=======
            "end_run", "search_runs", "get_artifact_uri", "get_tracking_uri", "set_tracking_uri",
            "get_experiment", "get_experiment_by_name", "create_experiment", "set_experiment",
-           "delete_experiment", "get_run", "delete_run", "run", "register_model"]
->>>>>>> 7704e2c2
+           "delete_experiment", "get_run", "delete_run", "run", "register_model"]